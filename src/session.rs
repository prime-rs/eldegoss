--- conflicted
+++ resolved
@@ -409,17 +409,10 @@
                         if !is_new && !is_reconnect {
                             write_msg(
                                 &mut tx,
-<<<<<<< HEAD
-                                Sample::control(
-                                    origin,
-                                    Command::JoinRsp((true, membership.lock().await.clone())),
-                                ),
-=======
                                 Sample::control(Command::JoinRsp((
                                     true,
                                     membership.lock().await.clone(),
                                 ))),
->>>>>>> 6284624c
                             )
                             .await
                             .ok();
@@ -430,17 +423,10 @@
 
                         write_msg(
                             &mut tx,
-<<<<<<< HEAD
-                            Sample::control(
-                                origin,
-                                Command::JoinRsp((false, membership.lock().await.clone())),
-                            ),
-=======
                             Sample::control(Command::JoinRsp((
                                 false,
                                 membership.lock().await.clone(),
                             ))),
->>>>>>> 6284624c
                         )
                         .await
                         .ok();
